--- conflicted
+++ resolved
@@ -54,11 +54,7 @@
 
     let old_len = buffer.len();
     let dst = buffer.as_mut_ptr();
-<<<<<<< HEAD
-    let old_len = buffer.len();
-=======
     assert!(position < buffer.len());
->>>>>>> a7ba0fff
     unsafe {
         // SAFETY: we checked that position is within the slice's bounds
         let src = dst.offset(
